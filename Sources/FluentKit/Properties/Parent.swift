--- conflicted
+++ resolved
@@ -1,13 +1,8 @@
 @propertyWrapper
-<<<<<<< HEAD
 public final class Parent<To>: AnyField, AnyEagerLoadable where To: ModelIdentifiable {
     typealias Implementation = AnyProperty & AnyEagerLoadable
-=======
-public final class Parent<To>: AnyField, AnyEagerLoadable, FieldRepresentable
-    where To: Model
-{
+
     // MARK: ID
->>>>>>> 84e29b9d
 
     @Field public var id: To.IDValue
     public var key: String { return self.$id.key }
@@ -15,21 +10,16 @@
     private var eagerLoadedValue: To?
     private var implemntation: ParentImplementation!
 
-<<<<<<< HEAD
     var inputValue: DatabaseQuery.Value? {
         get { self.$id.inputValue }
         set { self.$id.inputValue = newValue }
     }
-=======
-    @Field
-    public var id: To.IDValue
 
     public var field: Field<To.IDValue> {
         return self.$id
     }
 
     // MARK: Wrapper
->>>>>>> 84e29b9d
 
     public var wrappedValue: To {
         guard let value = self.eagerLoadedValue else {
@@ -90,12 +80,7 @@
     }
 
     public func query(on database: Database) -> QueryBuilder<To> {
-<<<<<<< HEAD
         return To.query(on: database).filter(self.key, .equal, self.id)
-=======
-        return To.query(on: database)
-            .filter(\._$id == self.id)
->>>>>>> 84e29b9d
     }
 
     public func get(on database: Database) -> EventLoopFuture<To> {
@@ -137,12 +122,15 @@
             // TODO: allow for nested decoding
         }
 
+        var eagerLoadValueDescription: CustomStringConvertible? {
+            return self.eagerLoadedValue
+        }
+      
         func eagerLoad(from eagerLoads: EagerLoads, label: String) throws {
             guard let request = eagerLoads.requests[label] else {
                 return
             }
-
-<<<<<<< HEAD
+          
             if let join = request as? JoinEagerLoad {
                 self.parent.eagerLoadedValue = try join.get(id: self.id)
             } else if let subquery = request as? SubqueryEagerLoad {
@@ -150,17 +138,8 @@
             } else {
                 fatalError("unsupported eagerload request: \(request)")
             }
-=======
-    var eagerLoadValueDescription: CustomStringConvertible? {
-        return self.eagerLoadedValue
-    }
-
-    func eagerLoad(from eagerLoads: EagerLoads, label: String) throws {
-        guard let request = eagerLoads.requests[label] else {
-            return
->>>>>>> 84e29b9d
-        }
-
+        }
+      
         func eagerLoad(to eagerLoads: EagerLoads, method: EagerLoadMethod, label: String) {
             switch method {
             case .subquery:
@@ -225,11 +204,6 @@
             // TODO: allow for nested decoding
         }
 
-<<<<<<< HEAD
-        func eagerLoad(from eagerLoads: EagerLoads, label: String) throws {
-            guard let request = eagerLoads.requests[label] else {
-                return
-=======
         func prepare(query: inout DatabaseQuery) {
             // we can assume query.schema since eager loading
             // is only allowed on the base schema
@@ -253,7 +227,20 @@
                     schema: To.schema,
                     alias: To.schema + "_" + field.key
                 )
->>>>>>> 84e29b9d
+            }
+
+            if let join = request as? JoinEagerLoad {
+                self.parent.eagerLoadedValue = try join.get(id: self.id)
+            } else if let subquery = request as? SubqueryEagerLoad {
+                self.parent.eagerLoadedValue = try subquery.get(id: self.id)
+            } else {
+                fatalError("unsupported eagerload request: \(request)")
+            }
+        }
+      
+        func eagerLoad(from eagerLoads: EagerLoads, label: String) throws {
+            guard let request = eagerLoads.requests[label] else {
+                return
             }
 
             if let join = request as? JoinEagerLoad {
